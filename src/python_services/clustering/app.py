--- conflicted
+++ resolved
@@ -1,14 +1,10 @@
 from fastapi import FastAPI
 from pydantic import BaseModel
 import numpy as np
-<<<<<<< HEAD
 import sklearn
 from skfuzzy import cluster as fcluster  # explicit submodule import
 from abc import ABC, abstractmethod
-=======
-from sklearn.decomposition import PCA
-from skfuzzy import cluster as fcluster
->>>>>>> 3c0d5b96
+d
 
 app = FastAPI(title="Clustering Service", version="0.1.0")
 
